﻿using System;
using System.Collections.Generic;
using System.IO;
using System.Linq;
using System.Threading;
using System.Security.Cryptography.X509Certificates;
using System.Net;
using System.Security.Principal;
using CommandLine;
using Microsoft.Win32.TaskScheduler;
using System.Reflection;
using ACMESharp;
using ACMESharp.HTTP;
using ACMESharp.JOSE;
using ACMESharp.PKI;
using System.Security.Cryptography;
using ACMESharp.ACME;
using Serilog;
using System.Text;
using Serilog.Events;

namespace LetsEncrypt.ACME.Simple
{
    class Program
    {
        private const string ClientName = "letsencrypt-win-simple";
        private static string _certificateStore = "WebHosting";
        public static float RenewalPeriod = 60;
        public static bool CentralSsl = false;
        public static string BaseUri { get; set; }
        private static string _configPath;
        private static string _certificatePath;
        private static Settings _settings;
        private static AcmeClient _client;
        public static Options Options;

        static bool IsElevated
            => new WindowsPrincipal(WindowsIdentity.GetCurrent()).IsInRole(WindowsBuiltInRole.Administrator);

        private static void Main(string[] args)
        {
            CreateLogger();

            ServicePointManager.SecurityProtocol = SecurityProtocolType.Tls | SecurityProtocolType.Tls11 | SecurityProtocolType.Tls12;

            if (!TryParseOptions(args))
                return;

            Console.WriteLine("Let's Encrypt (Simple Windows ACME Client)");
            BaseUri = Options.BaseUri;

            if (Options.Test)
                SetTestParameters();

            if (Options.San)
                Log.Debug("San Option Enabled: Running per site and not per host");

            ParseRenewalPeriod();
            ParseCertificateStore();

            Log.Information("ACME Server: {BaseUri}", BaseUri);

            ParseCentralSslStore();

            CreateSettings();
            CreateConfigPath();

            SetAndCreateCertificatePath();

            try
            {
                using (var signer = new RS256Signer())
                {
                    signer.Init();

                    var signerPath = Path.Combine(_configPath, "Signer");
                    if (File.Exists(signerPath))
                        LoadSignerFromFile(signer, signerPath);

                    using (_client = new AcmeClient(new Uri(BaseUri), new AcmeServerDirectory(), signer))
                    {
                        _client = ConfigureAcmeClient(_client);

                        _client.Init();
                        Log.Information("Getting AcmeServerDirectory");
                        _client.GetDirectory(true);

                        var registrationPath = Path.Combine(_configPath, "Registration");
                        if (File.Exists(registrationPath))
                            LoadRegistrationFromFile(registrationPath);
                        else
                        {
<<<<<<< HEAD
                            string email = Options.SignerEmail;
                            if (string.IsNullOrWhiteSpace(email))
=======
                            string email;
                            if (String.IsNullOrWhiteSpace(Options.EmailAddress))
>>>>>>> 863de4b1
                            {
                                Console.Write("Enter an email address (not public, used for renewal fail notices): ");
                                email = Console.ReadLine().Trim();
                            }
<<<<<<< HEAD
=======
                            else
                            {
                                email = Options.EmailAddress;
                            }
>>>>>>> 863de4b1

                            string[] contacts = GetContacts(email);

                            AcmeRegistration registration = CreateRegistration(contacts);

                            if (!Options.AcceptTos && !Options.Renew)
                            {
                                Console.WriteLine($"Do you agree to {registration.TosLinkUri}? (Y/N) ");
                                if (!PromptYesNo())
                                    return;
                            }

                            UpdateRegistration();
                            SaveRegistrationToFile(registrationPath);
                            SaveSignerToFile(signer, signerPath);
                        }

                        if (Options.Renew)
                        {
                            CheckRenewalsAndWaitForEnterKey();
                            return;
                        }

                        List<Target> targets = GetTargetsSorted();

                        WriteBindings(targets);

                        Console.WriteLine();
                        PrintMenuForPlugins();

                        if (string.IsNullOrEmpty(Options.ManualHost) && string.IsNullOrWhiteSpace(Options.Plugin))
                        {
                            Console.WriteLine(" A: Get certificates for all hosts");
                            Console.WriteLine(" Q: Quit");
                            Console.Write("Which host do you want to get a certificate for: ");
                            var command = ReadCommandFromConsole();
                            switch (command)
                            {
                                case "a":
                                    GetCertificatesForAllHosts(targets);
                                    break;
                                case "q":
                                    return;
                                default:
                                    ProcessDefaultCommand(targets, command);
                                    break;
                            }
                        }
                        else if (!string.IsNullOrWhiteSpace(Options.Plugin))
                        {
                            // If there's a plugin in the options, only do ProcessDefaultCommand for the selected plugin
                            // Plugins that can run automatically should allow for an empty string as menu response to work
                            ProcessDefaultCommand(targets, string.Empty);
                        }
                    }
                }
            }
            catch (Exception e)
            {
                Log.Error("Error {@e}", e);
                var acmeWebException = e as AcmeClient.AcmeWebException;
                if (acmeWebException != null)
                {
                    Log.Error("ACME Server Returned: {acmeWebExceptionMessage} - Response: {acmeWebExceptionResponse}", acmeWebException.Message, acmeWebException.Response.ContentAsString);
                }
            }

            if (string.IsNullOrWhiteSpace(Options.Plugin))
            {
                Console.WriteLine("Press enter to continue.");
                Console.ReadLine();
            }
        }

        private static bool TryParseOptions(string[] args)
        {
            try
            {
                var commandLineParseResult = Parser.Default.ParseArguments<Options>(args);
                var parsed = commandLineParseResult as Parsed<Options>;
                if (parsed == null)
                {
                    LogParsingErrorAndWaitForEnter();
                    return false; // not parsed
                }

                Options = parsed.Value;

                Log.Debug("{@Options}", Options);

                return true;
            }
            catch
            {
                Console.WriteLine("Failed while parsing options.");
                throw;
            }
        }

        private static AcmeClient ConfigureAcmeClient(AcmeClient client)
        {
            if (!string.IsNullOrWhiteSpace(Options.Proxy))
            {
                client.Proxy = new WebProxy(Options.Proxy);
                Console.ForegroundColor = ConsoleColor.Yellow;
                Console.WriteLine("Proxying via " + Options.Proxy);
                Console.ResetColor();
            }

            return client;
        }

        private static AcmeRegistration CreateRegistration(string[] contacts)
        {
            Log.Information("Calling Register");
            var registration = _client.Register(contacts);
            return registration;
        }

        private static void SetTestParameters()
        {
            BaseUri = "https://acme-staging.api.letsencrypt.org/";
            Log.Debug("Test paramater set: {BaseUri}", BaseUri);
        }

        private static void ProcessDefaultCommand(List<Target> targets, string command)
        {
            var targetId = 0;
            if (Int32.TryParse(command, out targetId))
            {
                GetCertificateForTargetId(targets, targetId);
                return;
            }

            HandleMenuResponseForPlugins(targets, command);
        }

        private static void HandleMenuResponseForPlugins(List<Target> targets, string command)
        {
            // Only run the plugin specified in the config
            if (!string.IsNullOrWhiteSpace(Options.Plugin))
            {
                var plugin = Target.Plugins.Values.FirstOrDefault(x => string.Equals(x.Name, Options.Plugin, StringComparison.InvariantCultureIgnoreCase));
                if (plugin != null)
                    plugin.HandleMenuResponse(command, targets);
                else
                {
                    Console.WriteLine($"Plugin '{Options.Plugin}' could not be found. Press enter to exit.");
                    Console.ReadLine();
                }
            }
            else
            {
                foreach (var plugin in Target.Plugins.Values)
                    plugin.HandleMenuResponse(command, targets);
            }
        }

        private static void GetCertificateForTargetId(List<Target> targets, int targetId)
        {
            if (!Options.San)
            {
                var targetIndex = targetId - 1;
                if (targetIndex >= 0 && targetIndex < targets.Count)
                {
                    Target binding = GetBindingByIndex(targets, targetIndex);
                    binding.Plugin.Auto(binding);
                }
            }
            else
            {
                Target binding = GetBindingBySiteId(targets, targetId);
                binding.Plugin.Auto(binding);
            }
        }

        private static Target GetBindingByIndex(List<Target> targets, int targetIndex)
        {
            return targets[targetIndex];
        }

        private static Target GetBindingBySiteId(List<Target> targets, int targetId)
        {
            return targets.First(t => t.SiteId == targetId);
        }

        private static void GetCertificatesForAllHosts(List<Target> targets)
        {
            foreach (var target in targets)
                target.Plugin.Auto(target);
        }

        private static void CheckRenewalsAndWaitForEnterKey()
        {
            CheckRenewals();
            WaitForEnterKey();
        }

        private static void WaitForEnterKey()
        {
#if DEBUG
            Console.WriteLine("Press enter to continue.");
            Console.ReadLine();
#endif
        }

        private static void LoadRegistrationFromFile(string registrationPath)
        {
            Log.Information("Loading Registration from {registrationPath}", registrationPath);
            using (var registrationStream = File.OpenRead(registrationPath))
                _client.Registration = AcmeRegistration.Load(registrationStream);
        }

        private static string[] GetContacts(string email)
        {
            var contacts = new string[] { };
            if (!String.IsNullOrEmpty(email))
            {
                Log.Debug("Registration email: {email}", email);
                email = "mailto:" + email;
                contacts = new string[] { email };
            }

            return contacts;
        }

        private static void SaveSignerToFile(RS256Signer signer, string signerPath)
        {
            Log.Information("Saving Signer");
            using (var signerStream = File.OpenWrite(signerPath))
                signer.Save(signerStream);
        }

        private static void SaveRegistrationToFile(string registrationPath)
        {
            Log.Information("Saving Registration");
            using (var registrationStream = File.OpenWrite(registrationPath))
                _client.Registration.Save(registrationStream);
        }

        private static void UpdateRegistration()
        {
            Log.Information("Updating Registration");
            _client.UpdateRegistration(true, true);
        }

        private static void WriteBindings(List<Target> targets)
        {
            if (targets.Count == 0 && string.IsNullOrEmpty(Options.ManualHost))
                WriteNoTargetsFound();
            else
            {
                int hostsPerPage = GetHostsPerPageFromSettings();

                if (targets.Count > hostsPerPage)
                    WriteBindingsFromTargetsPaged(targets, hostsPerPage, 1);
                else
                    WriteBindingsFromTargetsPaged(targets, targets.Count, 1);
            }
        }

        private static void PrintMenuForPlugins()
        {
            // Check for a plugin specified in the options
            // Only print the menus if there's no plugin specified
            // Otherwise: you actually have no choice, the specified plugin will run
            if (!string.IsNullOrWhiteSpace(Options.Plugin))
                return;

            foreach (var plugin in Target.Plugins.Values)
            {
                if (string.IsNullOrEmpty(Options.ManualHost))
                {
                    plugin.PrintMenu();
                }
                else if (plugin.Name == "Manual")
                {
                    plugin.PrintMenu();
                }
            }
        }

        private static int GetHostsPerPageFromSettings()
        {
            int hostsPerPage = 50;
            try
            {
                hostsPerPage = Properties.Settings.Default.HostsPerPage;
            }
            catch (Exception ex)
            {
                Log.Error("Error getting HostsPerPage setting, setting to default value. Error: {@ex}",
                    ex);
            }

            return hostsPerPage;
        }

        private static void WriteNoTargetsFound()
        {
            Log.Error("No targets found.");
        }

        private static void LoadSignerFromFile(RS256Signer signer, string signerPath)
        {
            Log.Information("Loading Signer from {signerPath}", signerPath);
            using (var signerStream = File.OpenRead(signerPath))
                signer.Load(signerStream);
        }

        private static void SetAndCreateCertificatePath()
        {
            _certificatePath = Properties.Settings.Default.CertificatePath;

            if (string.IsNullOrWhiteSpace(_certificatePath))
                _certificatePath = _configPath;
            else
                CreateCertificatePath();

            Log.Information("Certificate Folder: {_certificatePath}", _certificatePath);

        }

        private static void CreateCertificatePath()
        {
            try
            {
                Directory.CreateDirectory(_certificatePath);
            }
            catch (Exception ex)
            {
                Log.Warning(
                    "Error creating the certificate directory, {_certificatePath}. Defaulting to config path. Error: {@ex}",
                    _certificatePath, ex);

                _certificatePath = _configPath;
            }
        }

        private static void CreateConfigPath()
        {
            _configPath = Path.Combine(Environment.GetFolderPath(Environment.SpecialFolder.ApplicationData), ClientName,
                CleanFileName(BaseUri));
            Log.Information("Config Folder: {_configPath}", _configPath);
            Directory.CreateDirectory(_configPath);
        }

        private static void CreateSettings()
        {
            _settings = new Settings(ClientName, BaseUri);
            Log.Debug("{@_settings}", _settings);
        }

        private static int WriteBindingsFromTargetsPaged(List<Target> targets, int pageSize, int fromNumber)
        {
            do
            {
                int toNumber = fromNumber + pageSize;
                if (toNumber <= targets.Count)
                    fromNumber = WriteBindingsFomTargets(targets, toNumber, fromNumber);
                else
                    fromNumber = WriteBindingsFomTargets(targets, targets.Count + 1, fromNumber);

                if (fromNumber < targets.Count)
                {
                    WriteQuitCommandInformation();
                    string command = ReadCommandFromConsole();
                    switch (command)
                    {
                        case "q":
                            throw new Exception($"Requested to quit application");
                        default:
                            break;
                    }
                }
            } while (fromNumber < targets.Count);

            return fromNumber;
        }

        private static string ReadCommandFromConsole()
        {
            return Console.ReadLine().ToLowerInvariant();
        }

        private static void WriteQuitCommandInformation()
        {
            Console.WriteLine(" Q: Quit");
            Console.Write("Press enter to continue to next page ");
        }

        private static int WriteBindingsFomTargets(List<Target> targets, int toNumber, int fromNumber)
        {
            for (int i = fromNumber; i < toNumber; i++)
            {
                if (!Options.San)
                {
                    Console.WriteLine($" {i}: {targets[i - 1]}");
                }
                else
                {
                    Console.WriteLine($" {targets[i - 1].SiteId}: SAN - {targets[i - 1]}");
                }
                fromNumber++;
            }

            return fromNumber;
        }

        private static List<Target> GetTargetsSorted()
        {
            var targets = new List<Target>();
            if (!string.IsNullOrEmpty(Options.ManualHost))
                return targets;

            foreach (var plugin in Target.Plugins.Values)
            {
                targets.AddRange(!Options.San ? plugin.GetTargets() : plugin.GetSites());
            }

            return targets.OrderBy(p => p.ToString()).ToList();
        }

        private static void ParseCentralSslStore()
        {
            if (!string.IsNullOrWhiteSpace(Options.CentralSslStore))
            {
                Log.Information("Using Centralized SSL Path: {CentralSslStore}", Options.CentralSslStore);
                CentralSsl = true;
            }
        }

        private static void LogParsingErrorAndWaitForEnter()
        {
#if DEBUG
            Log.Debug("Program Debug Enabled");
            Console.WriteLine("Press enter to continue.");
            Console.ReadLine();
#endif
        }

        private static void ParseCertificateStore()
        {
            try
            {
                _certificateStore = Properties.Settings.Default.CertificateStore;
                Log.Information("Certificate Store: {_certificateStore}", _certificateStore);
            }
            catch (Exception ex)
            {
                Log.Warning(
                    "Error reading CertificateStore from app config, defaulting to {_certificateStore} Error: {@ex}",
                    _certificateStore, ex);
            }
        }

        private static void ParseRenewalPeriod()
        {
            try
            {
                RenewalPeriod = Properties.Settings.Default.RenewalDays;
                Log.Information("Renewal Period: {RenewalPeriod}", RenewalPeriod);
            }
            catch (Exception ex)
            {
                Log.Warning("Error reading RenewalDays from app config, defaulting to {RenewalPeriod} Error: {@ex}",
                    RenewalPeriod.ToString(), ex);
            }
        }

        private static void CreateLogger()
        {
            try
            {
                Log.Logger = new LoggerConfiguration()
                    .WriteTo.LiterateConsole(outputTemplate: "{Message}{NewLine}{Exception}")
                    .WriteTo.EventLog("letsencrypt_win_simple", restrictedToMinimumLevel: LogEventLevel.Warning)
                    .ReadFrom.AppSettings()
                    .CreateLogger();
                Log.Information("The global logger has been configured");
            }
            catch
            {
                Console.WriteLine("Error while creating logger.");
                throw;
            }
        }

        private static string CleanFileName(string fileName)
            =>
                Path.GetInvalidFileNameChars()
                    .Aggregate(fileName, (current, c) => current.Replace(c.ToString(), string.Empty));

        public static bool PromptYesNo()
        {
            while (true)
            {
                var response = Console.ReadKey(true);
                if (response.Key == ConsoleKey.Y)
                    return true;
                if (response.Key == ConsoleKey.N)
                    return false;
                Console.WriteLine("Please press Y or N.");
            }
        }

        public static void Auto(Target binding)
        {
            var auth = Authorize(binding);
            if (auth.Status == "valid")
            {
                var pfxFilename = GetCertificate(binding);

                if (Options.Test && !Options.Renew)
                {
                    Console.WriteLine(
                        $"\nDo you want to install the .pfx into the Certificate Store/ Central SSL Store? (Y/N) ");
                    if (!PromptYesNo())
                        return;
                }

                if (!CentralSsl)
                {
                    X509Store store;
                    X509Certificate2 certificate;
                    Log.Information("Installing Non-Central SSL Certificate in the certificate store");
                    InstallCertificate(binding, pfxFilename, out store, out certificate);
                    if (Options.Test && !Options.Renew)
                    {
                        Console.WriteLine($"\nDo you want to add/update the certificate to your server software? (Y/N) ");
                        if (!PromptYesNo())
                            return;
                    }
                    Log.Information("Installing Non-Central SSL Certificate in server software");
                    binding.Plugin.Install(binding, pfxFilename, store, certificate);
                    if (!Options.KeepExisting)
                    {
                        UninstallCertificate(binding.Host, out store, certificate);
                    }
                }
                else if (!Options.Renew || !Options.KeepExisting)
                {
                    //If it is using centralized SSL, renewing, and replacing existing it needs to replace the existing binding.
                    Log.Information("Updating new Central SSL Certificate");
                    binding.Plugin.Install(binding);
                }

                if (Options.Test && !Options.Renew)
                {
                    Console.WriteLine(
                        $"\nDo you want to automatically renew this certificate in {RenewalPeriod} days? This will add a task scheduler task. (Y/N) ");
                    if (!PromptYesNo())
                        return;
                }

                if (!Options.Renew)
                {
                    Log.Information("Adding renewal for {binding}", binding);
                    ScheduleRenewal(binding);
                }
            }
        }

        public static void InstallCertificate(Target binding, string pfxFilename, out X509Store store,
            out X509Certificate2 certificate)
        {
            try
            {
                store = new X509Store(_certificateStore, StoreLocation.LocalMachine);
                store.Open(OpenFlags.OpenExistingOnly | OpenFlags.ReadWrite);
            }
            catch (CryptographicException)
            {
                store = new X509Store(StoreName.My, StoreLocation.LocalMachine);
                store.Open(OpenFlags.OpenExistingOnly | OpenFlags.ReadWrite);
            }
            catch (Exception ex)
            {
                Log.Error("Error encountered while opening certificate store. Error: {@ex}", ex);
                throw new Exception(ex.Message);
            }

            Log.Information("Opened Certificate Store {Name}", store.Name);
            certificate = null;
            try
            {
                X509KeyStorageFlags flags = X509KeyStorageFlags.MachineKeySet | X509KeyStorageFlags.PersistKeySet;
                if (Properties.Settings.Default.PrivateKeyExportable)
                {
                    Console.WriteLine($" Set private key exportable");
                    Log.Information("Set private key exportable");
                    flags |= X509KeyStorageFlags.Exportable;
                }

                // See http://paulstovell.com/blog/x509certificate2
                certificate = new X509Certificate2(pfxFilename, Properties.Settings.Default.PFXPassword,
                    flags);

                certificate.FriendlyName =
                    $"{binding.Host} {DateTime.Now.ToString(Properties.Settings.Default.FileDateFormat)}";
                Log.Debug("{FriendlyName}", certificate.FriendlyName);

                Log.Information("Adding Certificate to Store");
                store.Add(certificate);

                Log.Information("Closing Certificate Store");
            }
            catch (Exception ex)
            {
                Log.Error("Error saving certificate {@ex}", ex);
            }
            store.Close();
        }

        public static void UninstallCertificate(string host, out X509Store store, X509Certificate2 certificate)
        {
            try
            {
                store = new X509Store(_certificateStore, StoreLocation.LocalMachine);
                store.Open(OpenFlags.OpenExistingOnly | OpenFlags.ReadWrite);
            }
            catch (CryptographicException)
            {
                store = new X509Store(StoreName.My, StoreLocation.LocalMachine);
                store.Open(OpenFlags.OpenExistingOnly | OpenFlags.ReadWrite);
            }
            catch (Exception ex)
            {
                Log.Error("Error encountered while opening certificate store. Error: {@ex}", ex);
                throw new Exception(ex.Message);
            }

            Log.Information("Opened Certificate Store {Name}", store.Name);
            try
            {
                X509Certificate2Collection col = store.Certificates.Find(X509FindType.FindBySubjectName, host, false);

                foreach (var cert in col)
                {
                    var subjectName = cert.Subject.Split(',');

                    if (cert.FriendlyName != certificate.FriendlyName && subjectName[0] == "CN=" + host)
                    {
                        Log.Information("Removing Certificate from Store {@cert}", cert);
                        store.Remove(cert);
                    }
                }

                Log.Information("Closing Certificate Store");
            }
            catch (Exception ex)
            {
                Log.Error("Error removing certificate {@ex}", ex);
            }
            store.Close();
        }

        public static string GetCertificate(Target binding)
        {
            var dnsIdentifier = binding.Host;
            var sanList = binding.AlternativeNames;
            List<string> allDnsIdentifiers = new List<string>();

            if (!Options.San)
            {
                allDnsIdentifiers.Add(binding.Host);
            }
            if (binding.AlternativeNames != null)
            {
                allDnsIdentifiers.AddRange(binding.AlternativeNames);
            }

            var cp = CertificateProvider.GetProvider();
            var rsaPkp = new RsaPrivateKeyParams();
            try
            {
                if (Properties.Settings.Default.RSAKeyBits >= 1024)
                {
                    rsaPkp.NumBits = Properties.Settings.Default.RSAKeyBits;
                    Log.Debug("RSAKeyBits: {RSAKeyBits}", Properties.Settings.Default.RSAKeyBits);
                }
                else
                {
                    Log.Warning(
                        "RSA Key Bits less than 1024 is not secure. Letting ACMESharp default key bits. http://openssl.org/docs/manmaster/crypto/RSA_generate_key_ex.html");
                }
            }
            catch (Exception ex)
            {
                Log.Warning("Unable to set RSA Key Bits, Letting ACMESharp default key bits, Error: {@ex}", ex);
            }

            var rsaKeys = cp.GeneratePrivateKey(rsaPkp);
            var csrDetails = new CsrDetails
            {
                CommonName = allDnsIdentifiers[0],
            };
            if (sanList != null)
            {
                if (sanList.Count > 0)
                {
                    csrDetails.AlternativeNames = sanList;
                }
            }
            var csrParams = new CsrParams
            {
                Details = csrDetails,
            };
            var csr = cp.GenerateCsr(csrParams, rsaKeys, Crt.MessageDigest.SHA256);

            byte[] derRaw;
            using (var bs = new MemoryStream())
            {
                cp.ExportCsr(csr, EncodingFormat.DER, bs);
                derRaw = bs.ToArray();
            }
            var derB64U = JwsHelper.Base64UrlEncode(derRaw);
            
            Log.Information("Requesting Certificate");
            var certRequ = _client.RequestCertificate(derB64U);

            Log.Debug("certRequ {@certRequ}", certRequ);

            Log.Information("Request Status: {StatusCode}", certRequ.StatusCode);

            if (certRequ.StatusCode == System.Net.HttpStatusCode.Created)
            {
                var keyGenFile = Path.Combine(_certificatePath, $"{dnsIdentifier}-gen-key.json");
                var keyPemFile = Path.Combine(_certificatePath, $"{dnsIdentifier}-key.pem");
                var csrGenFile = Path.Combine(_certificatePath, $"{dnsIdentifier}-gen-csr.json");
                var csrPemFile = Path.Combine(_certificatePath, $"{dnsIdentifier}-csr.pem");
                var crtDerFile = Path.Combine(_certificatePath, $"{dnsIdentifier}-crt.der");
                var crtPemFile = Path.Combine(_certificatePath, $"{dnsIdentifier}-crt.pem");
                var chainPemFile = Path.Combine(_certificatePath, $"{dnsIdentifier}-chain.pem");
                string crtPfxFile = null;
                if (!CentralSsl)
                {
                    crtPfxFile = Path.Combine(_certificatePath, $"{dnsIdentifier}-all.pfx");
                }
                else
                {
                    crtPfxFile = Path.Combine(Options.CentralSslStore, $"{dnsIdentifier}.pfx");
                }

                using (var fs = new FileStream(keyGenFile, FileMode.Create))
                    cp.SavePrivateKey(rsaKeys, fs);
                using (var fs = new FileStream(keyPemFile, FileMode.Create))
                    cp.ExportPrivateKey(rsaKeys, EncodingFormat.PEM, fs);
                using (var fs = new FileStream(csrGenFile, FileMode.Create))
                    cp.SaveCsr(csr, fs);
                using (var fs = new FileStream(csrPemFile, FileMode.Create))
                    cp.ExportCsr(csr, EncodingFormat.PEM, fs);
                
                Log.Information("Saving Certificate to {crtDerFile}", crtDerFile);
                using (var file = File.Create(crtDerFile))
                    certRequ.SaveCertificate(file);

                Crt crt;
                using (FileStream source = new FileStream(crtDerFile, FileMode.Open),
                    target = new FileStream(crtPemFile, FileMode.Create))
                {
                    crt = cp.ImportCertificate(EncodingFormat.DER, source);
                    cp.ExportCertificate(crt, EncodingFormat.PEM, target);
                }

                // To generate a PKCS#12 (.PFX) file, we need the issuer's public certificate
                var isuPemFile = GetIssuerCertificate(certRequ, cp);

                using (FileStream intermediate = new FileStream(isuPemFile, FileMode.Open),
                    certificate = new FileStream(crtPemFile, FileMode.Open),
                    chain = new FileStream(chainPemFile, FileMode.Create))
                {
                    certificate.CopyTo(chain);
                    intermediate.CopyTo(chain);
                }

                Log.Debug("CentralSsl {CentralSsl} San {San}", CentralSsl.ToString(), Options.San.ToString());

                if (CentralSsl && Options.San)
                {
                    foreach (var host in allDnsIdentifiers)
                    {
                        Console.WriteLine($"Host: {host}");
                        crtPfxFile = Path.Combine(Options.CentralSslStore, $"{host}.pfx");

                        Log.Information("Saving Certificate to {crtPfxFile}", crtPfxFile);
                        using (FileStream source = new FileStream(isuPemFile, FileMode.Open),
                            target = new FileStream(crtPfxFile, FileMode.Create))
                        {
                            try
                            {
                                var isuCrt = cp.ImportCertificate(EncodingFormat.PEM, source);
                                cp.ExportArchive(rsaKeys, new[] { crt, isuCrt }, ArchiveFormat.PKCS12, target,
                                    Properties.Settings.Default.PFXPassword);
                            }
                            catch (Exception ex)
                            {
                                Log.Error("Error exporting archive {@ex}", ex);
                            }
                        }
                    }
                }
                else //Central SSL and San need to save the cert for each hostname
                {
                    Log.Information("Saving Certificate to {crtPfxFile}", crtPfxFile);
                    using (FileStream source = new FileStream(isuPemFile, FileMode.Open),
                        target = new FileStream(crtPfxFile, FileMode.Create))
                    {
                        try
                        {
                            var isuCrt = cp.ImportCertificate(EncodingFormat.PEM, source);
                            cp.ExportArchive(rsaKeys, new[] { crt, isuCrt }, ArchiveFormat.PKCS12, target,
                                Properties.Settings.Default.PFXPassword);
                        }
                        catch (Exception ex)
                        {
                            Log.Error("Error exporting archive {@ex}", ex);
                        }
                    }
                }

                cp.Dispose();

                return crtPfxFile;
            }
            Log.Error("Request status = {StatusCode}", certRequ.StatusCode);
            throw new Exception($"Request status = {certRequ.StatusCode}");
        }

        public static void EnsureTaskScheduler()
        {
            var taskName = $"{ClientName} {CleanFileName(BaseUri)}";

            using (var taskService = new TaskService())
            {
                bool addTask = true;
                if (_settings.ScheduledTaskName == taskName)
                {
                    addTask = false;
                    Console.WriteLine($"\nDo you want to replace the existing {taskName} task? (Y/N) ");
                    if (!PromptYesNo())
                        return;
                    addTask = true;
                    Log.Information("Deleting existing Task {taskName} from Windows Task Scheduler.", taskName);
                    taskService.RootFolder.DeleteTask(taskName, false);
                }

                if (addTask == true)
                {
                    Log.Information("Creating Task {taskName} with Windows Task scheduler at 9am every day.", taskName);

                    // Create a new task definition and assign properties
                    var task = taskService.NewTask();
                    task.RegistrationInfo.Description = "Check for renewal of ACME certificates.";

                    var now = DateTime.Now;
                    var runtime = new DateTime(now.Year, now.Month, now.Day, 9, 0, 0);
                    task.Triggers.Add(new DailyTrigger { DaysInterval = 1, StartBoundary = runtime });

                    var currentExec = Assembly.GetExecutingAssembly().Location;

                    // Create an action that will launch the app with the renew parameters whenever the trigger fires
                    task.Actions.Add(new ExecAction(currentExec, $"--renew --baseuri \"{BaseUri}\"",
                        Path.GetDirectoryName(currentExec)));

                    task.Principal.RunLevel = TaskRunLevel.Highest; // need admin
                    Log.Debug("{@task}", task);

                    if (!Options.UseDefaultTaskUser)
                    {
                        Console.WriteLine($"\nDo you want to specify the user the task will run as? (Y/N) ");
                    }
                    if (!Options.UseDefaultTaskUser && PromptYesNo())
                    {
                        // Ask for the login and password to allow the task to run 
                        Console.Write("Enter the username (Domain\\username): ");
                        var username = Console.ReadLine();
                        Console.Write("Enter the user's password: ");
                        var password = ReadPassword();
                        Log.Debug("Creating task to run as {username}", username);
                        taskService.RootFolder.RegisterTaskDefinition(taskName, task, TaskCreation.Create, username,
                            password, TaskLogonType.Password);
                    }
                    else
                    {
                        Log.Debug("Creating task to run as current user only when the user is logged on");
                        taskService.RootFolder.RegisterTaskDefinition(taskName, task);
                    }
                    _settings.ScheduledTaskName = taskName;
                }
            }
        }



        public static void ScheduleRenewal(Target target)
        {
            EnsureTaskScheduler();

            var renewals = _settings.LoadRenewals();

            foreach (var existing in from r in renewals.ToArray() where r.Binding.Host == target.Host select r)
            {
                Log.Information("Removing existing scheduled renewal {existing}", existing);
                renewals.Remove(existing);
            }

            var result = new ScheduledRenewal()
            {
                Binding = target,
                CentralSsl = Options.CentralSslStore,
                San = Options.San.ToString(),
                Date = DateTime.UtcNow.AddDays(RenewalPeriod),
                KeepExisting = Options.KeepExisting.ToString(),
                Script = Options.Script,
                ScriptParameters = Options.ScriptParameters,
                Warmup = Options.Warmup
            };
            renewals.Add(result);
            _settings.SaveRenewals(renewals);
            
            Log.Information("Renewal Scheduled {result}", result);
        }

        public static void CheckRenewals()
        {
            Log.Information("Checking Renewals");

            var renewals = _settings.LoadRenewals();
            if (renewals.Count == 0)
                Log.Information("No scheduled renewals found.");

            var now = DateTime.UtcNow;
            foreach (var renewal in renewals)
                ProcessRenewal(renewals, now, renewal);
        }

        private static void ProcessRenewal(List<ScheduledRenewal> renewals, DateTime now, ScheduledRenewal renewal)
        {
            Log.Information("Checking {renewal}", renewal);
            if (renewal.Date >= now) return;

            Log.Information("Renewing certificate for {renewal}", renewal);
            if (string.IsNullOrWhiteSpace(renewal.CentralSsl))
            {
                //Not using Central SSL
                CentralSsl = false;
                Options.CentralSslStore = null;
            }
            else
            {
                //Using Central SSL
                CentralSsl = true;
                Options.CentralSslStore = renewal.CentralSsl;
            }
            if (string.IsNullOrWhiteSpace(renewal.San))
            {
                //Not using San
                Options.San = false;
            }
            else if (renewal.San.ToLower() == "true")
            {
                //Using San
                Options.San = true;
            }
            else
            {
                //Not using San
                Options.San = false;
            }
            if (string.IsNullOrWhiteSpace(renewal.KeepExisting))
            {
                //Not using KeepExisting
                Options.KeepExisting = false;
            }
            else if (renewal.KeepExisting.ToLower() == "true")
            {
                //Using KeepExisting
                Options.KeepExisting = true;
            }
            else
            {
                //Not using KeepExisting
                Options.KeepExisting = false;
            }
            if (!string.IsNullOrWhiteSpace(renewal.Script))
            {
                Options.Script = renewal.Script;
            }
            if (!string.IsNullOrWhiteSpace(renewal.ScriptParameters))
            {
                Options.ScriptParameters = renewal.ScriptParameters;
            }
            if (renewal.Warmup)
            {
                Options.Warmup = true;
            }
            renewal.Binding.Plugin.Renew(renewal.Binding);

            renewal.Date = DateTime.UtcNow.AddDays(RenewalPeriod);
            _settings.SaveRenewals(renewals);
            
            Log.Information("Renewal Scheduled {renewal}", renewal);
        }

        public static string GetIssuerCertificate(CertificateRequest certificate, CertificateProvider cp)
        {
            var linksEnum = certificate.Links;
            if (linksEnum != null)
            {
                var links = new LinkCollection(linksEnum);
                var upLink = links.GetFirstOrDefault("up");
                if (upLink != null)
                {
                    var temporaryFileName = Path.GetTempFileName();
                    try
                    {
                        using (var web = new WebClient())
                        {
                            var uri = new Uri(new Uri(BaseUri), upLink.Uri);
                            web.DownloadFile(uri, temporaryFileName);
                        }

                        var cacert = new X509Certificate2(temporaryFileName);
                        var sernum = cacert.GetSerialNumberString();

                        var cacertDerFile = Path.Combine(_certificatePath, $"ca-{sernum}-crt.der");
                        var cacertPemFile = Path.Combine(_certificatePath, $"ca-{sernum}-crt.pem");

                        if (!File.Exists(cacertDerFile))
                            File.Copy(temporaryFileName, cacertDerFile, true);
                        
                        Log.Information("Saving Issuer Certificate to {cacertPemFile}", cacertPemFile);
                        if (!File.Exists(cacertPemFile))
                            using (FileStream source = new FileStream(cacertDerFile, FileMode.Open),
                                target = new FileStream(cacertPemFile, FileMode.Create))
                            {
                                var caCrt = cp.ImportCertificate(EncodingFormat.DER, source);
                                cp.ExportCertificate(caCrt, EncodingFormat.PEM, target);
                            }

                        return cacertPemFile;
                    }
                    finally
                    {
                        if (File.Exists(temporaryFileName))
                            File.Delete(temporaryFileName);
                    }
                }
            }

            return null;
        }

        public static AuthorizationState Authorize(Target target)
        {
            List<string> dnsIdentifiers = new List<string>();
            if (!Options.San)
            {
                dnsIdentifiers.Add(target.Host);
            }
            if (target.AlternativeNames != null)
            {
                dnsIdentifiers.AddRange(target.AlternativeNames);
            }
            List<AuthorizationState> authStatus = new List<AuthorizationState>();

            foreach (var dnsIdentifier in dnsIdentifiers)
            {
                var webRootPath = target.WebRootPath;
                
                Log.Information("Authorizing Identifier {dnsIdentifier} Using Challenge Type {CHALLENGE_TYPE_HTTP}",
                    dnsIdentifier, AcmeProtocol.CHALLENGE_TYPE_HTTP);
                var authzState = _client.AuthorizeIdentifier(dnsIdentifier);
                var challenge = _client.DecodeChallenge(authzState, AcmeProtocol.CHALLENGE_TYPE_HTTP);
                var httpChallenge = challenge.Challenge as HttpChallenge;

                // We need to strip off any leading '/' in the path
                var filePath = httpChallenge.FilePath;
                if (filePath.StartsWith("/", StringComparison.OrdinalIgnoreCase))
                    filePath = filePath.Substring(1);
                var answerPath = Environment.ExpandEnvironmentVariables(Path.Combine(webRootPath, filePath));

                target.Plugin.CreateAuthorizationFile(answerPath, httpChallenge.FileContent);

                target.Plugin.BeforeAuthorize(target, answerPath, httpChallenge.Token);

                var answerUri = new Uri(httpChallenge.FileUrl);

                if (Options.Warmup)
                {
                    Console.WriteLine($"Waiting for site to warmup...");
                    WarmupSite(answerUri);
                }
                
                Log.Information("Answer should now be browsable at {answerUri}", answerUri);

                try
                {
                    Log.Information("Submitting answer");
                    authzState.Challenges = new AuthorizeChallenge[] { challenge };
                    _client.SubmitChallengeAnswer(authzState, AcmeProtocol.CHALLENGE_TYPE_HTTP, true);

                    // have to loop to wait for server to stop being pending.
                    // TODO: put timeout/retry limit in this loop
                    while (authzState.Status == "pending")
                    {
                        Log.Information("Refreshing authorization");
                        Thread.Sleep(4000); // this has to be here to give ACME server a chance to think
                        var newAuthzState = _client.RefreshIdentifierAuthorization(authzState);
                        if (newAuthzState.Status != "pending")
                            authzState = newAuthzState;
                    }

                    Log.Information("Authorization Result: {Status}", authzState.Status);
                    if (authzState.Status == "invalid")
                    {
                        Log.Error("Authorization Failed {Status}", authzState.Status);
                        Log.Debug("Full Error Details {@authzState}", authzState);
                        Console.ForegroundColor = ConsoleColor.Red;
                        Console.WriteLine(
                            "\n******************************************************************************");
                        
                        Log.Error("The ACME server was probably unable to reach {answerUri}", answerUri);

                        Console.WriteLine("\nCheck in a browser to see if the answer file is being served correctly.");

                        target.Plugin.OnAuthorizeFail(target);

                        Console.WriteLine(
                            "\n******************************************************************************");
                        Console.ResetColor();
                    }
                    authStatus.Add(authzState);
                }
                finally
                {
                    if (authzState.Status == "valid")
                    {
                        target.Plugin.DeleteAuthorization(answerPath, httpChallenge.Token, webRootPath, filePath);
                    }
                }
            }
            foreach (var authState in authStatus)
            {
                if (authState.Status != "valid")
                {
                    return authState;
                }
            }
            return new AuthorizationState { Status = "valid" };
        }

        // Replaces the characters of the typed in password with asterisks
        // More info: http://rajeshbailwal.blogspot.com/2012/03/password-in-c-console-application.html
        private static String ReadPassword()
        {
            var password = new StringBuilder();
            try
            {
                ConsoleKeyInfo info = Console.ReadKey(true);
                while (info.Key != ConsoleKey.Enter)
                {
                    if (info.Key != ConsoleKey.Backspace)
                    {
                        Console.Write("*");
                        password.Append(info.KeyChar);
                    }
                    else if (info.Key == ConsoleKey.Backspace)
                    {
                        if (password != null)
                        {
                            // remove one character from the list of password characters
                            password.Remove(password.Length - 1, 1);
                            // get the location of the cursor
                            int pos = Console.CursorLeft;
                            // move the cursor to the left by one character
                            Console.SetCursorPosition(pos - 1, Console.CursorTop);
                            // replace it with space
                            Console.Write(" ");
                            // move the cursor to the left by one character again
                            Console.SetCursorPosition(pos - 1, Console.CursorTop);
                        }
                    }
                    info = Console.ReadKey(true);
                }
                // add a new line because user pressed enter at the end of their password
                Console.WriteLine();
            }
            catch (Exception ex)
            {
                Log.Error("Error Reading Password: {@ex}", ex);
            }

            return password.ToString();
        }

        private static void WarmupSite(Uri uri)
        {
            var request = WebRequest.Create(uri);

            try
            {
                using (var response = request.GetResponse()) { }
            }
            catch (Exception ex)
            {
                Log.Error("Error warming up site: {@ex}", ex);
            }
        }
    }
}<|MERGE_RESOLUTION|>--- conflicted
+++ resolved
@@ -90,24 +90,12 @@
                             LoadRegistrationFromFile(registrationPath);
                         else
                         {
-<<<<<<< HEAD
                             string email = Options.SignerEmail;
                             if (string.IsNullOrWhiteSpace(email))
-=======
-                            string email;
-                            if (String.IsNullOrWhiteSpace(Options.EmailAddress))
->>>>>>> 863de4b1
                             {
                                 Console.Write("Enter an email address (not public, used for renewal fail notices): ");
                                 email = Console.ReadLine().Trim();
                             }
-<<<<<<< HEAD
-=======
-                            else
-                            {
-                                email = Options.EmailAddress;
-                            }
->>>>>>> 863de4b1
 
                             string[] contacts = GetContacts(email);
 
